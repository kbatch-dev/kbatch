import os
import functools
import logging
from typing import List, Optional, Tuple, Dict

from pydantic import BaseModel, BaseSettings
import jupyterhub.services.auth
from fastapi import Depends, FastAPI, HTTPException, Request, status, APIRouter
import kubernetes.client
import kubernetes.client.models
import kubernetes.config
import kubernetes.watch
import rich.traceback
from fastapi.responses import PlainTextResponse

from . import patch
from . import utils

rich.traceback.install()

logger = logging.getLogger(__name__)


class Settings(BaseSettings):
    # kbatch_job_namespace: str = "default"
    # kbatch_job_cpu_guarantee: Optional[str] = None
    # kbatch_job_cpu_limit: Optional[str] = None
    # kbatch_job_mem_guarantee: Optional[str] = None
    # kbatch_job_mem_limit: Optional[str] = None
    # kbatch_job_tolerations: Optional[List[str]]

    jupyterhub_api_token: str = "super-secret"
    jupyterhub_service_prefix: str = "/"
    kbatch_init_logging: bool = True
    # lazy prefix handling. Will want to put nginx in front of this.
    kbatch_prefix: str = ""

    # Jobs are cleaned up by Kubernetes after this many seconds.
    kbatch_job_ttl_seconds_after_finished: Optional[int] = 3600
    # Additional environment variables to set in the job environment
    kbatch_job_extra_env: Optional[Dict[str, str]] = None

    # Whether to automatically create new namespaces for a users
    kbatch_create_user_namepsace: bool = True

    class Config:
        env_file = os.environ.get("KBATCH_SETTINGS_PATH", ".env")
        env_file_encoding = "utf-8"


settings = Settings()
if settings.kbatch_init_logging:
    import rich.logging

    handler = rich.logging.RichHandler()
    logger.setLevel(logging.INFO)
    handler.setLevel(logging.INFO)
    handler.setFormatter(
        logging.Formatter("%(asctime)s:%(levelname)s:%(name)s:%(lineno)s:%(message)s")
    )
    logger.addHandler(handler)

app = FastAPI()
router = APIRouter(prefix=settings.kbatch_prefix)


class User(BaseModel):
    name: str
    groups: List[str]
    api_token: Optional[str]

    @property
    def namespace(self) -> str:
        """The Kubernetes namespace for a user."""
        return patch.namespace_for_username(self.name)


class UserOut(BaseModel):
    name: str
    groups: List[str]


# ----------------------------------------------------------------------------
# Jupyterhub configuration
# TODO: make auth pluggable

auth = jupyterhub.services.auth.HubAuth(
    api_token=settings.jupyterhub_api_token,
    cache_max_age=60,
)


async def get_current_user(request: Request) -> User:
    cookie = request.cookies.get(auth.cookie_name)
    token = request.headers.get(auth.auth_header_name)

    if cookie:
        user = auth.user_for_cookie(cookie)
    elif token:
        token = token.removeprefix("token ").removeprefix("Token ")
        user = auth.user_for_token(token)
    else:
        user = None

    if user:
        return User(**user, api_token=token, authenticated=True)
    else:
        raise HTTPException(
            status_code=status.HTTP_401_UNAUTHORIZED,
            detail="Incorrect token",
        )


# ----------------------------------------------------------------------------
# Kubernetes backend configuration


@functools.lru_cache
def get_k8s_api() -> Tuple[kubernetes.client.CoreV1Api, kubernetes.client.BatchV1Api]:
    kubernetes.config.load_config()

    return kubernetes.client.CoreV1Api(), kubernetes.client.BatchV1Api()


# ----------------------------------------------------------------------------
# app


@router.get("/jobs/{job_name}")
async def read_job(job_name: str, user: User = Depends(get_current_user)):
    _, batch_api = get_k8s_api()
    result = batch_api.read_namespaced_job(job_name, user.namespace)
    return result.to_dict()


@router.get("/jobs/")
async def read_jobs(user: User = Depends(get_current_user)):
    _, batch_api = get_k8s_api()
    result = batch_api.list_namespaced_job(user.namespace)
    return result.to_dict()


@router.post("/jobs/")
async def create_job(request: Request, user: User = Depends(get_current_user)):
    api, batch_api = get_k8s_api()

    data = await request.json()
    job_data = data["job"]
    job: kubernetes.client.models.V1Job = utils.parse(
        job_data, model=kubernetes.client.models.V1Job
    )

    code_data = data.get("code", None)
    if code_data:
        # The contents were base64encoded prior to being JSON serialized
        # we have to decode it *after* submitting things to the API server...
        # This is not great.
        # code_data["binary_data"]["code"] = base64.b64decode(code_data["binary_data"]["code"])
        config_map: Optional[kubernetes.client.models.V1ConfigMap] = utils.parse(
            code_data, model=kubernetes.client.models.V1ConfigMap
        )
    else:
        config_map = None

    patch.patch(
        job,
        config_map,
        annotations={},
        labels={},
        username=user.name,
        ttl_seconds_after_finished=settings.kbatch_job_ttl_seconds_after_finished,
        extra_env=settings.kbatch_job_extra_env,
        api_token=user.api_token,
    )

    # What needs to happen when? We have a few requirements
    # 1. The code ConfigMap must exist before adding it as a volume (we need a name,
    #    and k8s requires that)
    # 2. MAYBE: The Job must exist before adding it as an owner for the ConfigMap
    #
    # So I think we're at 3 requests:
    #
    # 1. Submit configmap
    #   - ..
    # 2. Submit Job
    # 3. Patch ConfigMap to add Job as the owner

    if config_map:
        logger.info("Submitting ConfigMap")
        config_map = api.create_namespaced_config_map(
            namespace=user.namespace, body=config_map
        )
        patch.add_submitted_configmap_name(job, config_map)

    if settings.kbatch_create_user_namepsace:
        logger.info("Ensuring namespace %s", user.namespace)
        created = ensure_namespace(api, user.namespace)
        if created:
            logger.info("Created namespace %s", user.namespace)

    logger.info("Submitting job")
    resp = batch_api.create_namespaced_job(namespace=user.namespace, body=job)

    if config_map:
        logger.info(
            "patching configmap %s with owner %s",
            config_map.metadata.name,
            resp.metadata.name,
        )
        patch.patch_configmap_owner(resp, config_map)
        api.patch_namespaced_config_map(
            name=config_map.metadata.name, namespace=user.namespace, body=config_map
        )

    # TODO: set Job as the owner of the code.
    return resp.to_dict()


@router.get("/jobs/logs/{job_name}/", response_class=PlainTextResponse)
async def logs(job_name: str, user: User = Depends(get_current_user)):
    api, _ = get_k8s_api()
    logs = api.read_namespaced_pod_log(name=job_name, namespace=user.namespace)

    return logs

    # watch = kubernetes.watch.Watch()
    # for event in watch.stream(api.read_namespaced_pod_log, name=job_name,
    #                           namespace=user.namespace):
    #     # TODO: SSE
    #     print(event)


@router.get("/")
def get_root():
    logger.info("get-router")
    return {"message": "kbatch-prefix"}


@router.get("/authorized")
def authorized(user: User = Depends(get_current_user)) -> UserOut:
    return UserOut(**user.dict())


app.include_router(router)


<<<<<<< HEAD
@app.get("/")
async def app_root():
    logger.info("get-app")
    return {"message": "kbatch"}
=======
if settings.kbatch_prefix:

    @app.get("/")
    async def app_root():
        return {"message": "kbatch"}
>>>>>>> 8ab44a98


# -------
# utils


def ensure_namespace(api: kubernetes.client.CoreV1Api, namespace: str):
    """
    Ensure that a Kubernetes namespace exists.

    Parameters
    ----------
    api : kubernetes
    """
    try:
        api.create_namespace(
            body=kubernetes.client.V1Namespace(
                metadata=kubernetes.client.V1ObjectMeta(name=namespace)
            )
        )
    except kubernetes.client.ApiException as e:
        if e.status == 409:
            # already exists
            return False
        # otherwise re-raise
        raise
    else:
        return True<|MERGE_RESOLUTION|>--- conflicted
+++ resolved
@@ -244,18 +244,11 @@
 app.include_router(router)
 
 
-<<<<<<< HEAD
-@app.get("/")
-async def app_root():
-    logger.info("get-app")
-    return {"message": "kbatch"}
-=======
 if settings.kbatch_prefix:
 
     @app.get("/")
     async def app_root():
         return {"message": "kbatch"}
->>>>>>> 8ab44a98
 
 
 # -------
